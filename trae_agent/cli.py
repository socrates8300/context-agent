--- conflicted
+++ resolved
@@ -26,23 +26,6 @@
 _ = load_dotenv()
 
 console = Console()
-
-<<<<<<< HEAD
-def load_config(provider: str | None = None, model: str | None = None, api_key: str | None = None,
-                 config_file: str = "trae_config.json", max_steps: int | None = 20) -> Config:
-    """
-        load_config loads provider , model , api key , config file and maximum steps. By default, the provider is set to be OpenAI. 
-        Args:
-            provider: default provider is openai, currently only support openai and claude 
-            model: the model that you want to use
-            api_key: your api key
-            config_file: the relative path of your config file, default setting would be trae_config.json 
-            maximum_step: maxium number of step of the agent. Default setting is 20
-        
-        Return:
-            Config Object
-    """
-=======
 
 def load_config(
     provider: str | None = None,
@@ -51,7 +34,19 @@
     config_file: str = "trae_config.json",
     max_steps: int | None = 20,
 ) -> Config:
->>>>>>> b94c816b
+    """
+    load_config loads provider , model , api key , config file and maximum steps. By default, the provider is set to be OpenAI. 
+    Args:
+        provider: default provider is openai, currently only support openai and claude 
+        model: the model that you want to use
+        api_key: your api key
+        config_file: the relative path of your config file, default setting would be trae_config.json 
+        maximum_step: maxium number of step of the agent. Default setting is 20
+
+    Return:
+        Config Object
+    """
+
     config: Config = Config(config_file)
     # Resolve model provider
     resolved_provider = (
@@ -80,13 +75,9 @@
     resolved_api_key = resolve_config_value(
         api_key,
         config.model_providers[str(resolved_provider)].api_key,
-<<<<<<< HEAD
-        # TODO: Shall we use a more robust method ? This would be much more convience to support more providers
-        "OPENAI_API_KEY" if resolved_provider == "openai" else "ANTHROPIC_API_KEY"
-=======
         env_var_map.get(str(resolved_provider)),
->>>>>>> b94c816b
-    )
+    )
+    
     if resolved_api_key is not None:
         # If None shall we stop the program ? 
         model_parameters.api_key = str(resolved_api_key)
@@ -127,30 +118,6 @@
 
 
 @cli.command()
-<<<<<<< HEAD
-@click.argument('task')
-@click.option('--provider', '-p', help='LLM provider to use')
-@click.option('--model', '-m', help='Specific model to use')
-@click.option('--api-key', '-k', help='API key (or set via environment variable)')
-@click.option('--max-steps', help='Maximum number of execution steps', type=int)
-@click.option('--working-dir', '-w', help='Working directory for the agent')
-@click.option('--must-patch', '-mp', is_flag=True, help='Whether to patch the code')
-@click.option('--config-file', help='Path to configuration file', default='trae_config.json')
-@click.option('--trajectory-file', '-t', help='Path to save trajectory file')
-@click.option('--patch-path', '-pp', help='Path to patch file')
-def run(task: str, provider: str | None = None, model: str | None = None, api_key: str | None = None,
-        max_steps: int | None = None,         working_dir: str | None = None, must_patch: bool = False,
-        config_file: str = "trae_config.json", trajectory_file: str | None = None, patch_path: str | None = None):
-    """
-        Run is the main function of tace. It runs a task using Trae Agent.
-        Args:
-            tasks: the task that you want your agent to solve. This is required to be in the input
-            model: the model expected to be use 
-            working_dir: the working directory of the agent. This should be set either in cli or inf the config file (trae_config.json)
-
-        Return: 
-            None (it is expected to be ended after calling the run function)
-=======
 @click.argument("task")
 @click.option("--provider", "-p", help="LLM provider to use")
 @click.option("--model", "-m", help="Specific model to use")
@@ -175,10 +142,15 @@
     trajectory_file: str | None = None,
     patch_path: str | None = None,
 ):
-    """Run a task using Trae Agent.
->>>>>>> b94c816b
-
-    TASK: Description of the task to execute
+    """
+    Run is the main function of tace. It runs a task using Trae Agent.
+    Args:
+        tasks: the task that you want your agent to solve. This is required to be in the input
+        model: the model expected to be use 
+        working_dir: the working directory of the agent. This should be set either in cli or inf the config file (trae_config.json)
+
+    Return: 
+        None (it is expected to be ended after calling the run function)
     """
 
     # Change working directory if specified
@@ -249,23 +221,6 @@
 
 
 @cli.command()
-<<<<<<< HEAD
-@click.option('--provider', '-p', help='LLM provider to use')
-@click.option('--model', '-m', help='Specific model to use')
-@click.option('--api-key', '-k', help='API key (or set via environment variable)')
-@click.option('--config-file', help='Path to configuration file', default='trae_config.json')
-@click.option('--max-steps', help='Maximum number of execution steps', type=int, default=20)
-@click.option('--trajectory-file', '-t', help='Path to save trajectory file')
-def interactive(provider: str | None = None, model: str | None = None, api_key: str | None = None,
-                config_file: str = "trae_config.json", max_steps: int | None = None,
-                trajectory_file: str | None = None):
-    """
-        interactive function starts an interactive session with Trae Agent.
-        Args:
-            tasks: the task that you want your agent to solve. This is required to be in the input
-    """
-    config = load_config(provider, model, api_key, config_file=config_file, max_steps=max_steps)
-=======
 @click.option("--provider", "-p", help="LLM provider to use")
 @click.option("--model", "-m", help="Specific model to use")
 @click.option("--api-key", "-k", help="API key (or set via environment variable)")
@@ -284,11 +239,14 @@
     max_steps: int | None = None,
     trajectory_file: str | None = None,
 ):
-    """Start an interactive session with Trae Agent."""
+    """
+    This function starts an interactive session with Trae Agent.
+    Args:
+        tasks: the task that you want your agent to solve. This is required to be in the input
+    """
     config = load_config(
         provider, model, api_key, config_file=config_file, max_steps=max_steps
     )
->>>>>>> b94c816b
 
     console.print(
         Panel(
