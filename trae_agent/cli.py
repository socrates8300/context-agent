# Copyright (c) 2025 ByteDance Ltd. and/or its affiliates
# SPDX-License-Identifier: MIT

"""Command Line Interface for Trae Agent."""

import asyncio
from pathlib import Path

import os
import sys
import traceback

import click
from rich.console import Console
from rich.panel import Panel
from rich.table import Table
from dotenv import load_dotenv

from trae_agent.utils.cli_console import CLIConsole

from .agent import TraeAgent
from .utils.config import Config, resolve_config_value

# Load environment variables
_ = load_dotenv()

console = Console()

<<<<<<< HEAD

=======
>>>>>>> 9ff9aaab
def load_config(
    provider: str | None = None,
    model: str | None = None,
    api_key: str | None = None,
    config_file: str = "trae_config.json",
    max_steps: int | None = 20,
) -> Config:
<<<<<<< HEAD
=======
    """
    load_config loads provider , model , api key , config file and maximum steps. By default, the provider is set to be OpenAI. 
    Args:
        provider: default provider is openai, currently only support openai and claude 
        model: the model that you want to use
        api_key: your api key
        config_file: the relative path of your config file, default setting would be trae_config.json 
        maximum_step: maxium number of step of the agent. Default setting is 20

    Return:
        Config Object
    """

>>>>>>> 9ff9aaab
    config: Config = Config(config_file)
    # Resolve model provider
    resolved_provider = (
        resolve_config_value(provider, config.default_provider) or "openai"
    )

    config.default_provider = str(resolved_provider)

    # Resolve configuration values with CLI overrides
    resolved_model = resolve_config_value(
        model, config.model_providers[str(resolved_provider)].model
    )

    model_parameters = config.model_providers[str(resolved_provider)]
    if resolved_model is not None:
        model_parameters.model = str(resolved_model)

    # Map providers to their environment variable names
    env_var_map = {
        "openai": "OPENAI_API_KEY",
        "anthropic": "ANTHROPIC_API_KEY",
        "azure": "AZURE_API_KEY",
        "openrouter": "OPENROUTER_API_KEY",
    }

    resolved_api_key = resolve_config_value(
        api_key,
        config.model_providers[str(resolved_provider)].api_key,
<<<<<<< HEAD
        "OPENAI_API_KEY" if resolved_provider == "openai" else "ANTHROPIC_API_KEY",
=======
        env_var_map.get(str(resolved_provider)),
>>>>>>> 9ff9aaab
    )
    
    if resolved_api_key is not None:
        # If None shall we stop the program ? 
        model_parameters.api_key = str(resolved_api_key)

    resolved_max_steps = resolve_config_value(max_steps, config.max_steps)
    if resolved_max_steps is not None:
        config.max_steps = int(resolved_max_steps)
    return config


def create_agent(config: Config) -> TraeAgent:
    """
        create_agent creates a Trae Agent with the specified configuration.
        Args:
            config: Agent configuration. It is expceted that the config comes from load_config.
        Return:
            TraeAgent object
    """
    try:
        # Create agent
        agent = TraeAgent(config)
        return agent

    except Exception as e:
        console.print(f"[red]Error creating agent: {e}[/red]")
        console.print(traceback.format_exc())
        sys.exit(1)


# Display functions moved to agent/base.py for real-time progress display


@click.group()
@click.version_option(version="0.1.0")
def cli():
    """Trae Agent - LLM-based agent for software engineering tasks."""
    pass


@cli.command()
@click.argument("task")
@click.option("--provider", "-p", help="LLM provider to use")
@click.option("--model", "-m", help="Specific model to use")
@click.option("--api-key", "-k", help="API key (or set via environment variable)")
@click.option("--max-steps", help="Maximum number of execution steps", type=int)
@click.option("--working-dir", "-w", help="Working directory for the agent")
@click.option("--must-patch", "-mp", is_flag=True, help="Whether to patch the code")
@click.option(
    "--config-file", help="Path to configuration file", default="trae_config.json"
)
@click.option("--trajectory-file", "-t", help="Path to save trajectory file")
@click.option("--patch-path", "-pp", help="Path to patch file")
def run(
    task: str,
    provider: str | None = None,
    model: str | None = None,
    api_key: str | None = None,
    max_steps: int | None = None,
    working_dir: str | None = None,
    must_patch: bool = False,
    config_file: str = "trae_config.json",
    trajectory_file: str | None = None,
    patch_path: str | None = None,
):
<<<<<<< HEAD
    """Run a task using Trae Agent.

    TASK: Description of the task to execute
=======
    """
    Run is the main function of tace. It runs a task using Trae Agent.
    Args:
        tasks: the task that you want your agent to solve. This is required to be in the input
        model: the model expected to be use 
        working_dir: the working directory of the agent. This should be set either in cli or inf the config file (trae_config.json)

    Return: 
        None (it is expected to be ended after calling the run function)
>>>>>>> 9ff9aaab
    """

    # Change working directory if specified
    if not working_dir:
        working_dir = os.getcwd()
        try:
            os.chdir(working_dir)
            console.print(f"[blue]Changed working directory to: {working_dir}[/blue]")
        except Exception as e:
            console.print(f"[red]Error changing directory: {e}[/red]")
            sys.exit(1)

    task_path = Path(task)
    if task_path.exists() and task_path.is_file:
        task = task_path.read_text()

    config = load_config(provider, model, api_key, config_file, max_steps)

    # Create agent
    agent: TraeAgent = create_agent(config)

    # Set up trajectory recording
    trajectory_path = None
    if trajectory_file:
        trajectory_path = agent.setup_trajectory_recording(trajectory_file)
    else:
        trajectory_path = agent.setup_trajectory_recording()

    # Create CLI Console
    cli_console = CLIConsole(config)
    cli_console.print_task_details(
        task,
        working_dir,
        config.default_provider,
        config.model_providers[config.default_provider].model,
        config.max_steps,
        config_file,
        trajectory_path,
    )

    agent.set_cli_console(cli_console)

    try:
        task_args = {
            "project_path": working_dir,
            "issue": task,
            "must_patch": "true" if must_patch else "false",
            "patch_path": patch_path,
        }
        agent.new_task(task, task_args)
        _ = asyncio.run(agent.execute_task())

        console.print(f"\n[green]Trajectory saved to: {trajectory_path}[/green]")

    except KeyboardInterrupt:
        console.print("\n[yellow]Task execution interrupted by user[/yellow]")
        if trajectory_path:
            console.print(
                f"[blue]Partial trajectory saved to: {trajectory_path}[/blue]"
            )
        sys.exit(1)
    except Exception as e:
        console.print(f"\n[red]Unexpected error: {e}[/red]")
        console.print(traceback.format_exc())
        if trajectory_path:
            console.print(f"[blue]Trajectory saved to: {trajectory_path}[/blue]")
        sys.exit(1)


@cli.command()
@click.option("--provider", "-p", help="LLM provider to use")
@click.option("--model", "-m", help="Specific model to use")
@click.option("--api-key", "-k", help="API key (or set via environment variable)")
@click.option(
    "--config-file", help="Path to configuration file", default="trae_config.json"
)
@click.option(
    "--max-steps", help="Maximum number of execution steps", type=int, default=20
)
@click.option("--trajectory-file", "-t", help="Path to save trajectory file")
def interactive(
    provider: str | None = None,
    model: str | None = None,
    api_key: str | None = None,
    config_file: str = "trae_config.json",
    max_steps: int | None = None,
    trajectory_file: str | None = None,
):
<<<<<<< HEAD
    """Start an interactive session with Trae Agent."""
=======
    """
    This function starts an interactive session with Trae Agent.
    Args:
        tasks: the task that you want your agent to solve. This is required to be in the input
    """
>>>>>>> 9ff9aaab
    config = load_config(
        provider, model, api_key, config_file=config_file, max_steps=max_steps
    )

    console.print(
        Panel(
            f"""[bold]Welcome to Trae Agent Interactive Mode![/bold]
    [bold]Provider:[/bold] {config.default_provider}
    [bold]Model:[/bold] {config.model_providers[config.default_provider].model}
    [bold]Max Steps:[/bold] {config.max_steps}
    [bold]Config File:[/bold] {config_file}""",
            title="Interactive Mode",
            border_style="green",
        )
    )

    # Create agent
    agent = create_agent(config)

    while True:
        try:
            console.print("\n[bold blue]Task:[/bold blue] ", end="")
            task = input()

            if task.lower() in ["exit", "quit"]:
                console.print("[green]Goodbye![/green]")
                break

            if task.lower() == "help":
                console.print(
                    Panel(
                        """[bold]Available Commands:[/bold]

• Type any task description to execute it
• 'status' - Show agent status
• 'clear' - Clear the screen
• 'exit' or 'quit' - End the session""",
                        title="Help",
                        border_style="yellow",
                    )
                )
                continue

            console.print("\n[bold blue]Working Directory:[/bold blue] ", end="")
            working_dir = input()

            if task.lower() == "status":
                console.print(
                    Panel(
                        f"""[bold]Provider:[/bold] {agent.llm_client.provider.value}
    [bold]Model:[/bold] {config.model_providers[config.default_provider].model}
    [bold]Available Tools:[/bold] {len(agent.tools)}
    [bold]Config File:[/bold] {config_file}
    [bold]Working Directory:[/bold] {os.getcwd()}""",
                        title="Agent Status",
                        border_style="blue",
                    )
                )
                continue

            if task.lower() == "clear":
                console.clear()
                continue

            # Set up trajectory recording for this task
            trajectory_path = agent.setup_trajectory_recording(trajectory_file)

            console.print(
                f"[blue]Trajectory will be saved to: {trajectory_path}[/blue]"
            )

            task_args = {
                "project_path": working_dir,
                "issue": task,
                "must_patch": "false",
            }

            # Execute the task
            console.print(f"\n[blue]Executing task: {task}[/blue]")
            agent.new_task(task, task_args)

            # Configure agent for progress display
            _ = asyncio.run(agent.execute_task())

            console.print(f"\n[green]Trajectory saved to: {trajectory_path}[/green]")

        except KeyboardInterrupt:
            console.print("\n[yellow]Use 'exit' or 'quit' to end the session[/yellow]")
        except EOFError:
            console.print("\n[green]Goodbye![/green]")
            break
        except Exception as e:
            console.print(f"[red]Error: {e}[/red]")


@cli.command()
@click.option(
    "--config-file", help="Path to configuration file", default="trae_config.json"
)
def show_config(config_file: str):
    """Show current configuration settings."""
    config_path = Path(config_file)
    if not config_path.exists():
        console.print(
            Panel(
                f"""[yellow]No configuration file found at: {config_file}[/yellow]

Using default settings and environment variables.""",
                title="Configuration Status",
                border_style="yellow",
            )
        )

    config = Config(config_file)

    # Display general settings
    general_table = Table(title="General Settings")
    general_table.add_column("Setting", style="cyan")
    general_table.add_column("Value", style="green")

    general_table.add_row("Default Provider", str(config.default_provider or "Not set"))
    general_table.add_row("Max Steps", str(config.max_steps or "Not set"))

    console.print(general_table)

    # Display provider settings
    for provider_name, provider_config in config.model_providers.items():
        provider_table = Table(title=f"{provider_name.title()} Configuration")
        provider_table.add_column("Setting", style="cyan")
        provider_table.add_column("Value", style="green")

        provider_table.add_row("Model", provider_config.model or "Not set")
        provider_table.add_row(
            "API Key", "Set" if provider_config.api_key else "Not set"
        )
        provider_table.add_row("Max Tokens", str(provider_config.max_tokens))
        provider_table.add_row("Temperature", str(provider_config.temperature))
        provider_table.add_row("Top P", str(provider_config.top_p))

        if provider_name == "anthropic":
            provider_table.add_row("Top K", str(provider_config.top_k))

        console.print(provider_table)


@cli.command()
def tools():
    """Show available tools and their descriptions."""
    from .tools import tools_registry

    tools_table = Table(title="Available Tools")
    tools_table.add_column("Tool Name", style="cyan")
    tools_table.add_column("Description", style="green")

    for tool_name in tools_registry:
        try:
            tool = tools_registry[tool_name]()
            tools_table.add_row(tool.name, tool.description)
        except Exception as e:
            tools_table.add_row(tool_name, f"[red]Error loading: {e}[/red]")

    console.print(tools_table)


def main():
    """Main entry point for the CLI."""
    cli()


if __name__ == "__main__":
    main()<|MERGE_RESOLUTION|>--- conflicted
+++ resolved
@@ -26,10 +26,7 @@
 
 console = Console()
 
-<<<<<<< HEAD
-
-=======
->>>>>>> 9ff9aaab
+
 def load_config(
     provider: str | None = None,
     model: str | None = None,
@@ -37,8 +34,6 @@
     config_file: str = "trae_config.json",
     max_steps: int | None = 20,
 ) -> Config:
-<<<<<<< HEAD
-=======
     """
     load_config loads provider , model , api key , config file and maximum steps. By default, the provider is set to be OpenAI. 
     Args:
@@ -52,7 +47,6 @@
         Config Object
     """
 
->>>>>>> 9ff9aaab
     config: Config = Config(config_file)
     # Resolve model provider
     resolved_provider = (
@@ -81,11 +75,8 @@
     resolved_api_key = resolve_config_value(
         api_key,
         config.model_providers[str(resolved_provider)].api_key,
-<<<<<<< HEAD
-        "OPENAI_API_KEY" if resolved_provider == "openai" else "ANTHROPIC_API_KEY",
-=======
+
         env_var_map.get(str(resolved_provider)),
->>>>>>> 9ff9aaab
     )
     
     if resolved_api_key is not None:
@@ -152,11 +143,6 @@
     trajectory_file: str | None = None,
     patch_path: str | None = None,
 ):
-<<<<<<< HEAD
-    """Run a task using Trae Agent.
-
-    TASK: Description of the task to execute
-=======
     """
     Run is the main function of tace. It runs a task using Trae Agent.
     Args:
@@ -166,7 +152,6 @@
 
     Return: 
         None (it is expected to be ended after calling the run function)
->>>>>>> 9ff9aaab
     """
 
     # Change working directory if specified
@@ -255,15 +240,11 @@
     max_steps: int | None = None,
     trajectory_file: str | None = None,
 ):
-<<<<<<< HEAD
-    """Start an interactive session with Trae Agent."""
-=======
     """
     This function starts an interactive session with Trae Agent.
     Args:
         tasks: the task that you want your agent to solve. This is required to be in the input
     """
->>>>>>> 9ff9aaab
     config = load_config(
         provider, model, api_key, config_file=config_file, max_steps=max_steps
     )
